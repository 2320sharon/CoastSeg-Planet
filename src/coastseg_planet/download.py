<<<<<<< HEAD
import asyncio
import configparser
import json
import os
import re
import shutil
from datetime import datetime
from typing import Any, Dict, List, Optional, Tuple
import geopandas as gpd
import matplotlib
import matplotlib.pyplot as plt
import numpy as np
import rasterio
from rasterio.transform import Affine
from shapely import geometry
from skimage.transform import resize
from tqdm.asyncio import tqdm_asyncio

import planet
from planet import (
    collect,
    data_filter,
)


async def query_planet_items(
    session: planet.Session,
    roi,
    start_date,
    end_date,
    item_type="PSScene",
    limit=10000,
    **kwargs,
):
    """
    Query the Planet Data API and return the list of items matching the criteria.

    Args:
        session (planet.Session): The Planet session object.
        roi: The region of interest (GeoJSON or geometry).
        start_date (str): Start date in 'YYYY-MM-DD' format.
        end_date (str): End date in 'YYYY-MM-DD' format.
        item_type (str): The item type to search for (default: 'PSScene').
        limit (int): Maximum number of items to return (default: 10000).
        **kwargs: Additional filter arguments (e.g., cloud_cover).

    Returns:
        list: List of items returned by the API.
    """
    defaults = {
        "cloud_cover": 0.99,
    }
    defaults.update(kwargs)

    data_client = session.client("data")
    combined_filter = create_combined_filter(roi, start_date, end_date, **defaults)
    request = await data_client.create_search(
        name="temp_search", search_filter=combined_filter, item_types=[item_type]
    )
    items = data_client.run_search(search_id=request["id"], limit=limit)
    item_list = [i async for i in items]

    if not item_list:
        print(
            f"No items found that matched the search criteria.\n"
            f"  start_date: {start_date}\n"
            f"  end_date: {end_date}\n"
            f"  cloud_cover: {defaults.get('cloud_cover', 0.99)}"
        )
=======
# Standard library imports
import os
import json
import re
import asyncio
import shutil
from datetime import datetime
import configparser
from typing import Any, Dict, List, Optional, Tuple

# Third-party imports
import planet
import matplotlib
import geopandas as gpd
from shapely import geometry
from skimage.transform import resize
import rasterio
from rasterio.transform import Affine
from tqdm.asyncio import tqdm_asyncio


async def await_order(
    client,
    request,
):
    """
    Creates an order using the provided client and request.
    The order is created and the state is updated using exponential backoff.
    (Note this does not download the order, it only creates it)

    Args:
        client (planet.Client): The Planet client used to create the order and download the data.
        request (dict): The request object used to create the order.

    Returns:
        dict: The order details.
            Not downloadable. Must call api with orders_client.get_order(order_id) to recieve downloadable version
    """
    # First create the order and wait for it to be created
    with planet.reporting.StateBar(state="creating") as reporter:
        order = await client.create_order(request)
        reporter.update(state="created", order_id=order["id"])
        await wait_with_exponential_backoff(
            client, order["id"], callback=reporter.update_state
        )
    return order


def create_order_request(
    order_name: str,
    ids: list,
    tools: list,
    product_bundle="ortho_analytic_4b",
    item_type="PSScene",
) -> dict:
    """
    Creates an order request for Planet API.

    Example request:
    Request: {'name': 'Sample_order_name',
        'products': [{'item_ids': ['20230605_145439_09_24b5', '20230606_145413_46_24b9', '20230606_145411_12_24b9'],
      'item_type': 'PSScene', 'product_bundle': 'analytic_udm2'}]}

    Args:
        order_name (str): The name of the order.
        ids (list): A list of item IDs to include in the order.
        tools (list): A list of tools to apply to the order.
            Use the get_tools function to create a list of tools
            Available tools include
                - planet.order_request.clip_tool
                - planet.order_request.toar_tool
                - planet.order_request.coregister_tool
            Note: Not all Planet plans have access to all these tools.
        product_bundle (str, optional): The product bundle to download. Defaults to "ortho_analytic_4b".
        item_type (str, optional): The type of item to include in the order. Defaults to "PSScene".

    Returns:
        dict: A dictionary representing the order request for the Planet API.
    """
    if not tools:
        tools = []

    request = planet.order_request.build_request(
        name=order_name,
        products=[
            planet.order_request.product(
                item_ids=ids, product_bundle=product_bundle, item_type=item_type
            )
        ],
        tools=tools,
    )
    return request


def create_batches(ids, id_to_coregister: str = ""):
    """
    Splits a list of IDs into smaller batches, each containing up to 499 IDs.
    Optionally, appends a the coregister i  to each batch to allow for coregistration.
    Note: The limit for the planet api is 500 items per order, so we split the list into batches of 499 or less.

    Args:
        ids (list): A list of IDs to be split into batches.
        id_to_coregister (str, optional): An ID to be appended to each batch.
            Defaults to an empty string, meaning no ID will be appended.

    Returns:
        list: A list of batches, where each batch is a list of IDs. If
        `id_to_coregister` is provided, it will be included in each batch.
    """
    # Split the ids list into batches of 499 or less
    if id_to_coregister:
        print(f"adding the id to coregister {id_to_coregister} to each batch of ids")
        # add the id_to_coregister to each batch of ids
        id_batches = [
            ids[i : i + 499] + [id_to_coregister] for i in range(0, len(ids), 499)
        ]
    else:
        id_batches = [ids[i : i + 499] for i in range(0, len(ids), 499)]
    return id_batches


def get_coregister_id(item_list, ids, coregister_id=""):
    """
    Determines the ID to use for coregistration based on the provided parameters.

    If no coregister_id is provided, the ID with the lowest cloud cover will be selected automatically.

    Parameters:
    -----------
    item_list : list
        A list of items containing metadata, including cloud cover information recieved from the planet data api.
    ids : list
        A list of item_IDs derived from the item_list.
    coregister_id : str, optional
        The specific ID to use for coregistration. If not provided, the ID with the lowest cloud cover
        will be selected automatically.

    Returns:
    --------
    str
        The ID to use for coregistration.

    Raises:
    -------
    ValueError
        If the provided `coregister_id` is not found in the list of IDs to download.
    """
    # Get the ID to coregister with
    if not coregister_id:
        id_to_coregister = get_image_id_with_lowest_cloud_cover(item_list)
    else:
        id_to_coregister = coregister_id
        if id_to_coregister not in ids:
            raise ValueError(
                f"Coregister ID {id_to_coregister} not found in the list of IDs to download"
            )
    return id_to_coregister


async def search_for_items(session, roi_dict, start_date, end_date, **kwargs):
    """
    Asynchronously searches for items using the Planet API based on the provided region of interest (ROI),
    date range, and optional filters.
    Args:
        session (planet.Session): The Planet API session object.
        roi_dict (GeoJSON-like dict): The region of interest for the search.
             Example: {'type': 'FeatureCollection',
              'features': [{'id': '0', 'type': 'Feature',
                'properties': {},
                'geometry': {'type': 'Polygon',
                'coordinates': [[... ]]}}]}

        start_date (str): The start date for the search in ISO 8601 format (e.g., "YYYY-MM-DD").
        end_date (str): The end date for the search in ISO 8601 format (e.g., "YYYY-MM-DD").
        **kwargs: Additional optional filters for the search, such as:
            - cloud_cover (float): Maximum allowable cloud cover percentage (default is 0.99).
    Returns:
        list: A list of items matching the search criteria.
    Raises:
        ValueError: If no items matching the search criteria are found.
    Notes:
        - This function uses the Planet API's asynchronous client to perform the search.
        - The ROI must be provided in a format that can be converted to a dictionary.
        - The function raises an exception if no items are found, providing details about the search criteria.
    """
    data_client = session.client("data")
    combined_filter = create_combined_filter(roi_dict, start_date, end_date, **kwargs)

    # Create the order request
    request = await data_client.create_search(
        name="temp_search", search_filter=combined_filter, item_types=["PSScene"]
    )

    # run search returns an async iterator
    items = data_client.run_search(search_id=request["id"], limit=10000)
    item_list = [i async for i in items]

    if item_list == []:
        print(
            f"No items found that matched the search criteria were found.\n\
                start_date: {start_date}\n\
                end_date: {end_date}\n\
                cloud_cover: {kwargs.get('cloud_cover', 0.99)}"
        )

        raise ValueError(
            f"No items found that matched the search criteria were found.\n\
                start_date: {start_date}\n\
                end_date: {end_date}\n\
                cloud_cover: {kwargs.get('cloud_cover', 0.99)}"
        )

>>>>>>> 7e9cb788
    return item_list


async def download_multiple_orders_in_parallel(order_list):
    """
    Takes a list of dictionaries representing orders and downloads them in parallel,
    with a progress bar showing the progress of all orders.

    Args:
        order_list (list of Orders): A list of dictionaries, where each dictionary is formatted like the output of `make_order_dict`.

    Returns:
        None
    """

    tasks = []

<<<<<<< HEAD
    for order in order_list:
=======
    for order_item in order_list:
>>>>>>> 7e9cb788
        # Load ROI GeoDataFrame from file path provided in the order dictionary
        roi = gpd.read_file(order["roi_path"])
        order = order_item.to_dict()

        print(f"Order received with name {order['order_name']}.")

        # If 'tools' is present, pass it to download_order_by_name, else use booleans
        task_kwargs = dict(
            order_name=order["order_name"],
            output_path=order["destination"],
            roi=roi,
            start_date=order["start_date"],
            end_date=order["end_date"],
            cloud_cover=order.get("cloud_cover", 0.7),  # Default to 0.7 if not provided
            min_area_percentage=order.get(
                "min_area_percentage", 0.7
            ),  # Default to 0.7 if not provided
<<<<<<< HEAD
=======
            coregister=order.get("coregister", False),
>>>>>>> 7e9cb788
            coregister_id=order.get("coregister_id", ""),
            product_bundle="analytic_udm2",
            continue_existing=order.get("continue_existing", False),
            month_filter=order.get("month_filter", None),
        )
        if "tools" in order:
            task_kwargs["tools"] = (
                set(order["tools"])
                if not isinstance(order["tools"], set)
                else order["tools"]
            )

        task = download_order_by_name(**task_kwargs)
        tasks.append(task)

    # Run all download tasks concurrently with progress tracking
    await tqdm_asyncio.gather(*tasks, total=len(tasks), desc="Downloading Orders")


def filter_items_by_area(
    roi_gdf: gpd.GeoDataFrame, items: List[dict], min_area_percent: float = 0.5
) -> List[dict]:
    """
    Filters a list of items based on their area within a region of interest (ROI). Any items whose area is lower than the minimum area percentage of the ROI will be removed.

    Args:
        roi_gdf (gpd.GeoDataFrame): A GeoDataFrame representing the region of interest.
        items (List[dict]): A list of dictionaries representing the items.
        min_area_percent (float, optional): The minimum area percentage of the ROI that an item must have to be included. Defaults to 0.5.
    Returns:
        List[dict]: A filtered list of items that meet the area criteria.
    """
    # get the ids of each of the items
    ids = [item["id"] for item in items]
    # make a GeoDataFrame from the items
    polygons = [geometry.Polygon(item["geometry"]["coordinates"][0]) for item in items]
    items_gdf = gpd.GeoDataFrame(geometry=polygons, crs="EPSG:4326")
    items_gdf["id"] = ids
    # load the ROI and estimate the UTM CRS
    utm_crs = roi_gdf.estimate_utm_crs()
    # clip the polygons of the images to download to the ROI
    items_gdf = items_gdf.to_crs(utm_crs)
    roi_gdf = roi_gdf.to_crs(utm_crs)
    clipped_gdf = gpd.clip(items_gdf, roi_gdf)

    # calculate the area of the clipped images & ROI
    clipped_gdf["area"] = clipped_gdf["geometry"].area
    roi_gdf["area"] = roi_gdf["geometry"].area
    roi_area = roi_gdf["area"].sum()

    # drop any rows in clipped_gdf whose ROI is less than 50% of the total ROI
    clipped_gdf = clipped_gdf[clipped_gdf["area"] > min_area_percent * roi_area]
    print(f"Filtered out {len(items_gdf) - len(clipped_gdf)} items")
    # filter the items_list to only include the items that are in the clipped_gdf
    item_list = [item for item in items if item["id"] in clipped_gdf["id"].values]
    return item_list


def move_contents(main_folder, psscene_path, remove_path=False):
    """Move all contents of the PSScene directory to the main folder."""
    # Move all contents of PSScene to the main folder
    for item in os.listdir(psscene_path):
        item_path = os.path.join(psscene_path, item)
        shutil.move(item_path, main_folder)

    # Optionally, remove the PSScene directory if it is now empty
    if remove_path:
        os.rmdir(psscene_path)


def move_psscene_contents(main_folder, remove_subdirs=False):
    """Use this function to move all the contents of the PSScene directory to the main folder.
    This is because large planet orders are broken into smaller sub orders and stored in subdirectories.
    """
    # Traverse the main folder to find all subdirectories
    for subdir in os.listdir(main_folder):
        subdir_path = os.path.join(main_folder, subdir)
        if os.path.isdir(subdir_path):
            if os.path.basename(subdir_path) == "PSScene":
                move_contents(main_folder, subdir_path, remove_subdirs)
            # Check if PSScene directory exists within the subdirectory
            psscene_path = os.path.join(subdir_path, "PSScene")
            if os.path.isdir(psscene_path):
                move_contents(main_folder, psscene_path, remove_subdirs)

                # Optionally, remove the subdirectory if requested
            if remove_subdirs:
                if os.path.isdir(subdir_path):
                    shutil.rmtree(subdir_path)


def download_topobathy(
    site: str,
    gdf: gpd.GeoDataFrame,
    save_dir: str,
    doplot: Optional[bool] = True,
    pts_per_deg: int = 300,
    input_size: int = 3,
) -> str:
    """
    Downloads topobathy data, processes it, and optionally generates plots.

    Parameters:
    - site (str): The name of the site.
    - gdf (gpd.GeoDataFrame): The GeoDataFrame containing the site bounds.
    - save_dir (str): The directory where the raster file should be saved.
    - doplot (Optional[bool]): Whether to generate plots (default is True).
    - pts_per_deg (int): Points per degree for resolution (default is 300).
    - input_size (int): Input size for resizing (default is 3).

    Returns:
    - str: The path to the saved or existing raster file.
    """

    # attempt to import bathyreq and if it fails tell user to install it
    try:
        import bathyreq
    except ImportError:
        raise ImportError(
            "bathyreq is not installed. Please install it by running 'pip install bathyreq'"
        )

    # Ensure save directory exists
    os.makedirs(save_dir, exist_ok=True)
    raster_path = os.path.join(save_dir, f"{site}_topobathy.tif")

    # Check if the file already exists
    if os.path.exists(raster_path):
        print(f"File already exists: {raster_path}")
        return raster_path

    # Read the GeoJSON file
    # gdf = gpd.read_file(geofile, driver='GeoJSON')

    # Extract bounds
    minlon = float(gdf.bounds.minx.values[0])
    maxlon = float(gdf.bounds.maxx.values[0])
    minlat = float(gdf.bounds.miny.values[0])
    maxlat = float(gdf.bounds.maxy.values[0])

    # Calculate width and height for the BathyRequest
    kwds = {
        "width": int(np.ceil((maxlon - minlon) * pts_per_deg)),
        "height": int(np.ceil((maxlat - minlat) * pts_per_deg)),
    }
    kwds["width"] = 1000
    kwds["height"] = 1000

    # Request bathymetry data
    req = bathyreq.BathyRequest()
    data, lonvec, latvec = req.get_area(
        longitude=[minlon, maxlon],
        latitude=[minlat, maxlat],
        size=[kwds["width"], kwds["height"]],
    )

    # Clip data to extents
    iy = np.where((lonvec >= minlon) & (lonvec < maxlon))[0]
    ix = np.where((latvec >= minlat) & (latvec < maxlat))[0]
    latvec = latvec[ix]
    lonvec = lonvec[iy]
    data = data[ix[0] : ix[-1], iy[0] : iy[-1]]
    data = np.flipud(data)

    # Resample data
    datar = resize(data, (input_size, input_size), anti_aliasing=True)
    mask = (datar < 30) & (datar > -30)

    # Plot the mask
    if doplot:
        plt.imshow(mask)
        plt.savefig(
            os.path.join(save_dir, f"{site}_10m_mask.png"), dpi=300, bbox_inches="tight"
        )
        plt.close()

    # Create custom colormap
    colors_undersea = plt.cm.terrain(np.linspace(0, 0.17, 56))
    colors_land = plt.cm.terrain(np.linspace(0.25, 1, 200))
    colors = np.vstack((colors_undersea, colors_land))
    cut_terrain_map = matplotlib.colors.LinearSegmentedColormap.from_list(
        "cut_terrain", colors
    )
    norm = FixPointNormalize(sealevel=0, vmax=100)

    if doplot:
        plt.subplot(111, aspect="equal")
        plt.pcolormesh(lonvec, latvec, data, cmap=cut_terrain_map, norm=norm)
        plt.colorbar(extend="both")
        plt.savefig(
            os.path.join(
                save_dir, f"{site}_topobathy_{minlon}_{maxlon}_{minlat}_{maxlat}.png"
            ),
            dpi=300,
            bbox_inches="tight",
        )
        plt.close()

    # Save data to GeoTIFF
    xres = (maxlon - minlon) / data.shape[1]
    yres = (maxlat - minlat) / data.shape[0]
    transform = Affine.translation(minlon - xres / 2, minlat - yres / 2) * Affine.scale(
        xres, yres
    )

    with rasterio.open(
        raster_path,
        mode="w",
        driver="GTiff",
        height=data.shape[0],
        width=data.shape[1],
        count=1,
        dtype=data.dtype,
        crs="+proj=latlong +ellps=WGS84 +datum=WGS84 +no_defs",
        transform=transform,
    ) as new_dataset:
        new_dataset.write(data, 1)
    print(f"Saving to {os.path.abspath(raster_path)}")

    return raster_path


async def wait_with_exponential_backoff(
    client, order_id, state=None, initial_delay=5, max_attempts=200, callback=None
):
    """
    Wait until the order reaches the desired state using exponential backoff.

    Args:
        client (planet.Client): The Planet client used to poll the order state.
        order_id (str): The ID of the order.
        state (str, optional): State prior to a final state that will end polling. Defaults to None.
        initial_delay (int, optional): Initial delay between polls in seconds. Defaults to 5.
        max_attempts (int, optional): Maximum number of polls. Set to zero for no limit. Defaults to 200.
        callback (Callable[[str], NoneType], optional): Function that handles state progress updates. Defaults to None.

    Returns:
        str: The state of the order on the last poll.
    """
    attempt = 0
    delay = initial_delay

    while True:
        order_state = await client.get_order(order_id)
        current_state = order_state["state"]

        if callback:
            callback(current_state)

        if state and current_state == state:
            return current_state
        if current_state in ["success", "failed", "cancelled"]:
            return current_state

        if max_attempts > 0 and attempt >= max_attempts:
            raise RuntimeError(f"Maximum attempts reached: {max_attempts}")

        attempt += 1
        await asyncio.sleep(delay)
        delay = min(
            delay * 2, 180
        )  # Cap the delay to a maximum of 180 seconds (3 minutes)


class FixPointNormalize(matplotlib.colors.Normalize):
    """
    Inspired by https://stackoverflow.com/questions/20144529/shifted-colorbar-matplotlib
    Subclassing Normalize to obtain a colormap with a fixpoint
    somewhere in the middle of the colormap.

    This may be useful for a `terrain` map, to set the "sea level"
    to a color in the blue/turquise range.
    """

    def __init__(self, vmin=None, vmax=None, sealevel=0, col_val=0.21875, clip=False):
        # sealevel is the fix point of the colormap (in data units)
        self.sealevel = sealevel
        # col_val is the color value in the range [0,1] that should represent the sealevel.
        self.col_val = col_val
        matplotlib.colors.Normalize.__init__(self, vmin, vmax, clip)

    def __call__(self, value, clip=None):
        x, y = [self.vmin, self.sealevel, self.vmax], [0, self.col_val, 1]
        return np.ma.masked_array(np.interp(value, x, y))


async def download_order_by_name(
    order_name: str,
    output_path: str,
    roi: gpd.GeoDataFrame,
    start_date: str = "",
    end_date: str = "",
    overwrite: bool = False,
    continue_existing: bool = False,
    order_states: list = None,
    product_bundle: str = "analytic_udm2",
<<<<<<< HEAD
    coregister_id: str = "",
    min_area_percentage: float = 0.5,
    tools: set = None,
=======
    clip: bool = True,
    toar: bool = True,
    coregister: bool = False,
    coregister_id: str = "",
    min_area_percentage: float = 0.5,
>>>>>>> 7e9cb788
    **kwargs,
):
    """
    Downloads an order by name from the Planet API.

    Args:
        order_name (str): The name of the order to download.
        output_path (str): The path where the downloaded order will be saved.
        roi (gpd.geodatafram, optional): The region of interest for the order. Must have a CRS and it should contain a SINGLE ROI polygon.
        start_date (str, optional): The start date for the order. Defaults to an empty string.
        end_date (str, optional): The end date for the order. Defaults to an empty string.
        overwrite (bool, optional): Whether to overwrite an existing order with the same name. Defaults to False.
        order_states (list, optional): The list of states of the order. Defaults to ['success', 'running'].
        product_bundle (str, optional): The product bundle to download. Defaults to "ortho_analytic_4b".
        coregister_id (str, optional): The ID of the image to coregister with. Defaults to "".
        min_area_percentage (float, optional): The minimum area percentage of the ROI's area that must be covered by the images to be downloaded. Defaults to 0.5.
        tools (set, optional): A set of tools to be applied to the order. Defaults to None.
            Example : {"clip", "toar", "coregister"}
            "clip"  If passed, the images will be clipped to the ROI.
            "toar"  If passed, the images will be converted to TOAR reflectance.
            "coregister"  If passed, the images will be coregistered.

    kwargs:
        cloud_cover (float): The maximum cloud cover percentage. (0-1) Defaults to 0.99.

    Raises:
        ValueError: If start_date and end_date are not specified when creating a new order.
        ValueError: If roi is not specified when creating a new order.

    Returns:
        None
    """

    if order_states is None or order_states == []:
        order_states = ["success", "running"]
    elif isinstance(order_states, str):
        order_states = [order_states]

    if overwrite and continue_existing:
        raise ValueError(
            "overwrite and continue_existing cannot both be True. As an order cannot be overwritten and continued at the same time. Please set one to False"
        )

    async with planet.Session() as sess:
        cl = sess.client("orders")

        # check if an existing order with the same name exists
        order_ids = await get_order_ids_by_name(cl, order_name, states=order_states)
        print(f"Matching Order ids: {order_ids}")
        if order_ids != [] and not overwrite:
            print(f"Order with name {order_name} already exists. Downloading...")
            await get_multiple_existing_orders(
                cl, order_ids, output_path, continue_existing=continue_existing
            )
        else:
            action = "Overwriting" if overwrite else "Creating"
            print(f"{action} order with name {order_name}")
            if end_date == "" or start_date == "":
                raise ValueError(
                    "start_date and end_date must be specified to create a new order"
                )
            # if ROI is a geodataframe check if its empty or doesn't have a CRS
            if isinstance(roi, gpd.GeoDataFrame):
                if roi.empty:
                    raise ValueError(
                        "GeoDataFrame roi must not be empty to create a new order"
                    )
                if not roi.crs:
                    raise ValueError("ROI must have a CRS to create a new order")
            if isinstance(roi, dict):
                if not roi:
                    raise ValueError("ROI must not be empty to create a new order")
                roi = gpd.GeoDataFrame.from_features(roi)
                # assume the ROI is in epsg 4326
                roi.set_crs("EPSG:4326", inplace=True)
                print(
                    f"Setting the CRS of the ROI to EPSG:4326. If your ROI is not in this CRS please pass a geodataframe with the correct CRS"
                )

            await make_order_and_download(
                roi,
                start_date,
                end_date,
                order_name,
                output_path,
                product_bundle=product_bundle,
<<<<<<< HEAD
                coregister_id=coregister_id,
                min_area_percentage=min_area_percentage,
                tools=tools,
=======
                clip=clip,
                toar=toar,
                coregister=coregister,
                coregister_id=coregister_id,
                min_area_percentage=min_area_percentage,
>>>>>>> 7e9cb788
                **kwargs,
            )


<<<<<<< HEAD
def filter_ids_by_date(items: List[dict], month_filter: List[str]) -> List[str]:
=======
def filter_ids_by_date(
    items: List[dict], month_filter: List[str]
) -> Dict[str, List[str]]:
>>>>>>> 7e9cb788
    """
    Get a dictionary of Image IDs grouped based on the acquired date of the items.
    These ids are ordered by acquired date, and only include dates from the specified months.

    Args:
        items (list): A list of items.
<<<<<<< HEAD
        month_filter (list): A list of months to filter the acquired dates by.

    returns:
        dict: A dictionary of Image IDs grouped by acquired date.
        ex. {"2023-06-27":[1234a,33445g],"2023-06-28":[2345c,4f465c]}
=======
        month_filter (list): A list of months (as 'MM' strings) to filter the acquired dates by.

    Returns:
        dict: A dictionary of Image IDs grouped by acquired date, sorted by date.
              Example: {"2023-06-27": ["1234a", "33445g"], "2023-06-28": ["2345c", "4f465c"]}
>>>>>>> 7e9cb788
    """
    if not month_filter:
        month_filter = [str(i).zfill(2) for i in range(1, 13)]

    ids_by_date = get_ids_by_date(items)

    # Filter and sort the dictionary by date
    filtered_sorted_ids = {
        date: ids_by_date[date]
        for date in sorted(ids_by_date.keys())
        if date.split("-")[1] in month_filter
    }
    return filtered_sorted_ids
<<<<<<< HEAD
=======

>>>>>>> 7e9cb788


def get_ids(items, month_filter: list = None) -> List[str]:
    """
    Get a 1D list of Image IDs grouped based on the acquired date of the items.
    These ids are ordered by acquired date.

    For example, if the items are:
    [
        {"id": 1, "properties": {"acquired": "2023-06-27"}},
        {"id": 2, "properties": {"acquired": "2023-06-28"}},
        {"id": 3, "properties": {"acquired": "2023-06-27"}},
        {"id": 4, "properties": {"acquired": "2023-06-28"}},
    ]

    The output would be [1, 3,2, 4].

    Args:
        items (list): A list of items.

    Returns:
        list: A list of Image IDs.

    """
    if not month_filter:
        month_filter = [str(i).zfill(2) for i in range(1, 13)]

    if items == [] or items is None:
        return []
    # get a dict of each date in format 'YYYY-MM-DD' where each entry is the list of IDS that match this date
    ids_by_date = filter_ids_by_date(items, month_filter)
    # Get the IDs assoicated with each date from the dictionary. This is a nested list ex. [[1,2],[3,4]]
    ids = [ids_by_date.values()]
    # flattens the nested list into a single list ex. [[1,2],[3,4]] -> [1,2,3,4]
    ids = [j for id in ids for j in id]

    # flatten the list of lists into a single list
    ids = [item for sublist in ids for item in sublist]

    return ids


def get_image_id_with_lowest_cloud_cover(items):
    # Ensure the list is not empty
    print(f"items: {items}")
    if not items:
        return None

    # Initialize the variables to store the minimum cloud cover and corresponding image ID
    min_cloud_cover = float("inf")
    image_id_with_lowest_cloud_cover = None

    # Iterate over the items to find the minimum cloud cover
    for item in items:
        if (
            "properties" in item
            and "cloud_cover" in item["properties"]
            and "id" in item
        ):
            cloud_cover = item["properties"]["cloud_cover"]
            if cloud_cover < min_cloud_cover:
                min_cloud_cover = cloud_cover
                image_id_with_lowest_cloud_cover = item["id"]
    return image_id_with_lowest_cloud_cover


def create_combined_filter(
    roi: str,
    time1: str,
    time2: str,
    cloud_cover: float = 0.99,
    product_bundles="basic_analytic_4b",
    **kwargs,
) -> Dict[str, Any]:
    """
    Create a combined filter for downloading planet imagery.

    Args:
        roi (str): Path to geojson with bounds for imagery.
        time1 (str): Start time in the format YYYY-MM-DD.
        time2 (str): End time in the format YYYY-MM-DD.
        cloud_cover (float): The maximum cloud cover percentage. (0-1) Defaults to 0.99.

    Returns:
        dict: Request JSON to download planet imagery.
    """
    ##Get time strings
    day_min = int(time1[-2:])
    month_min = int(time1[-5:-3])
    year_min = int(time1[0:4])
    day_max = int(time2[-2:])
    month_max = int(time2[-5:-3])
    year_max = int(time2[0:4])

    if isinstance(product_bundles, str):
        product_bundles = [product_bundles]
    elif not isinstance(product_bundles, list):
        raise ValueError("product_bundles must be a string or a list of strings")

<<<<<<< HEAD
    analytic_filter = data_filter.asset_filter(product_bundles)
    data_range_filter = data_filter.date_range_filter(
=======
    analytic_filter = planet.data_filter.asset_filter(product_bundles)
    data_range_filter = planet.data_filter.date_range_filter(
>>>>>>> 7e9cb788
        "acquired",
        datetime(month=month_min, day=day_min, year=year_min),
        datetime(month=month_max, day=day_max, year=year_max),
    )

    print(
        f"Getting data from {time1} to {time2} with cloud cover less than {cloud_cover}"
    )

<<<<<<< HEAD
    cloud_cover_filter = data_filter.range_filter(
        "cloud_cover",
        lte=cloud_cover,
    )
    geom_filter = data_filter.geometry_filter(roi)
    # combining aoi and time and clear percent filter
    combined_filter = data_filter.and_filter(
=======
    cloud_cover_filter = planet.data_filter.range_filter(
        "cloud_cover",
        lte=cloud_cover,
    )
    geom_filter = planet.data_filter.geometry_filter(roi)
    # combining aoi and time and clear percent filter
    combined_filter = planet.data_filter.and_filter(
>>>>>>> 7e9cb788
        [geom_filter, data_range_filter, cloud_cover_filter, analytic_filter]
    )

    return combined_filter


def get_acquired_date(item: dict):
    """
    Get the acquired date from the given item.

    Args:
        item (dict): The item containing the acquired date.

    Returns:
        str: The acquired date in the format 'YYYY-MM-DD'.
    """
    return item["properties"]["acquired"].split("T")[0]


def get_date_item_ids(date, all_items):
    """
    Get the item IDs for items with a specific acquired date.
    Args:
        date (str): The target acquired date in string format (e.g., '2023-06-27').
        all_items (list): A list of item dictionaries, each containing an 'id' field and 'acquired' field.
    Returns:
        list: A list of item IDs that have the specified acquired date.
    """
    return [i["id"] for i in all_items if get_acquired_date(i) == date]


def get_ids_by_date(items):
    """
    Returns a dictionary mapping of acquired dates of the Image IDs to lists of item IDs.
    Args:
        items (list): A list of items.
    Returns:
        dict: A dictionary where the keys are acquired dates and the values are lists of item IDs.
    """
    acquired_dates = [get_acquired_date(item) for item in items]
    unique_acquired_dates = set(acquired_dates)
    # creates a dictionary where the keys are acquired dates and the values are lists of item IDs
    ids_by_date = dict(
        (unique_date, get_date_item_ids(unique_date, items))
        for unique_date in unique_acquired_dates
    )
    return ids_by_date


async def create_and_download(client, request, download_path: str):
    """
    Creates an order using the provided client and request, and then downloads the order to the specified download path.

    Args:
        client (planet.Client): The Planet client used to create the order and download the data.
        request (dict): The request object used to create the order.
        download_path (str): The directory where the downloaded data will be saved.

    Raises:
        planet.exceptions.BadQuery: If the request is invalid.
            Example: {"field":null,"general":[{"message":"Unable to accept order: Your organization does not have permission to run the 'clip' tool"}]}

    Returns:
        dict: The order details.
    """
    # First create the order and wait for it to be created
    with planet.reporting.StateBar(state="creating") as reporter:
        order = await client.create_order(request)
        reporter.update(state="created", order_id=order["id"])
        await wait_with_exponential_backoff(
            client, order["id"], callback=reporter.update_state
        )

    # Download the order to the specified directory
    await client.download_order(order["id"], download_path, progress_bar=True)
    return order


async def get_order_ids_by_name(
<<<<<<< HEAD
    client, order_name: str, states: Optional[List[str]] = None
) -> List[Tuple[str, str]]:
=======
    client,
    order_name: str,
    states: Optional[List[str]] = None,
    contains_name: bool = False,
) -> List[str]:
>>>>>>> 7e9cb788
    """
    Retrieves the order IDs by their name or regex pattern and state(s).

    Matching is performed in the following order:
        1. Exact match with the order name.
        2. Regex match: matches "order_name" or "order_name_batch...".
        3. Substring match (optional): includes any order name containing the input name if `contains_name=True`.

    Args:
        client: The client object used to interact with the API.
        order_name (str): The name or pattern of the order to search for.
        states (list, optional): The list of acceptable order states. Defaults to ['success'].
        contains_name (bool): If True, also include orders where the name contains the given string.

    Returns:
        List[str]: A list of matching order IDs.
    """
    if states is None:
        states = ["success"]

    orders_list = await planet.collect(client.list_orders())
    matching_orders = set()

    if not orders_list:
        print("No orders found")
<<<<<<< HEAD
        return matching_orders
=======
        return list(matching_orders)
>>>>>>> 7e9cb788

    print(f"Found {len(orders_list)} orders")

    for order in orders_list:
        if "name" not in order or "state" not in order:
            continue

        order_name_val = order["name"]
        order_state = order["state"]

<<<<<<< HEAD
    for order in orders_list:
        if "name" not in order or "state" not in order:
            continue
        if pattern.match(order["name"]) and order["state"] in states:
            matching_orders.append(order["id"])
=======
        # 1. Exact match
        if order_name_val == order_name and order_state in states:
            matching_orders.add(order["id"])
            continue
>>>>>>> 7e9cb788

        # 2. Regex match (e.g., name_batchXYZ)
        pattern = re.compile(f"^{order_name}(_batch.*)?$")
        if pattern.match(order_name_val) and order_state in states:
            matching_orders.add(order["id"])
            continue

        # 3. Substring match (optional)
        if contains_name and order_name in order_name_val and order_state in states:
            matching_orders.add(order["id"])

    if not matching_orders:
        print(
            f"Order not found with name or pattern '{order_name}' and any of states {states}"
        )

    return list(matching_orders)



def validate_order_downloaded(download_path: str) -> bool:
    """
    Validates that the order has been downloaded successfully.

    Args:
        download_path (str): The path to the downloaded order.

    Returns:
        bool: True if the order is downloaded successfully, False otherwise.
    """
    required_dir = "PSScene"
    required_files = [".tif", ".xml", ".json"]

    if not os.path.isdir(download_path):
        return False

    has_required_dir = False
    has_required_files = {ext: False for ext in required_files}

    for root, dirs, files in os.walk(download_path):
        if required_dir in dirs:
            has_required_dir = True
        for file in files:
            for ext in required_files:
                if file.endswith(ext):
                    has_required_files[ext] = True

    return has_required_dir and all(has_required_files.values())


def read_config(config_file_path: str):
    """
    Reads the configuration file and returns a ConfigParser object.

    Parameters:
    config_file_path (str): The path to the configuration file.

    Returns:
    config (ConfigParser): The ConfigParser object containing the configuration data.

    Raises:
    FileNotFoundError: If the configuration file is not found at the specified path.
    """
    # read the api key from the config file
    config = configparser.ConfigParser()
    if not os.path.exists(config_file_path):
        raise FileNotFoundError(f"Config file not found at {config_file_path}")
    config.read(config_file_path)
    return config


def get_ids_by_dates(items):
    """
    Returns a dictionary mapping of acquired dates of the Image IDs to lists of item IDs.
    Args:
        items (list): A list of items.
    Returns:
        dict: A dictionary where the keys are acquired dates and the values are lists of item IDs.
    """
    acquired_dates = [get_acquired_date(item) for item in items]
    unique_acquired_dates = set(acquired_dates)
    ids_by_date = dict((d, get_date_item_ids(d, items)) for d in unique_acquired_dates)
    return ids_by_date


def get_tools(
    roi: str = "",
    clip: bool = True,
    toar: bool = True,
    coregister: bool = False,
    id_to_coregister: str = "",
):
    """
    Returns a list of tools based on the provided parameters.

    Args:
        roi(dict):
            roi = {
                "type": "Polygon",
                "coordinates": [[
                    [37.791595458984375, 14.84923123791421],
                    [37.90214538574219, 14.84923123791421],
                    [37.90214538574219, 14.945448293647944],
                    [37.791595458984375, 14.945448293647944],
                    [37.791595458984375, 14.84923123791421]
                ]]
            }
        clip (bool, optional): Flag indicating whether to perform clipping. Defaults to True.
        toar (bool, optional): Flag indicating whether to perform TOAR (Top of Atmosphere Reflectance) conversion. Defaults to True.
        coregister (bool, optional): Flag indicating whether to perform coregistration. Defaults to False.
        id_to_coregister (str, optional): ID of the image to coregister with. Defaults to "".

    Returns:
        list: List of tools based on the provided parameters.
    """
    tools = []
    if clip and roi:
        tools.append(planet.order_request.clip_tool(aoi=roi))
    if toar:
        tools.append(planet.order_request.toar_tool(scale_factor=10000))
    if coregister and id_to_coregister:
        tools.append(planet.order_request.coregister_tool(id_to_coregister))
    return tools


async def get_item_list(roi, start_date, end_date, **kwargs):
    """
    Get a list of item IDs based on the provided parameters.

    KwArgs:
        cloud_cover (float): The maximum cloud cover percentage. (0-1) Defaults to 0.99.
        month_filter (list): A list of months to filter the acquired dates by.
            Pass a list of months in the format ['01','02','03'] to filter the acquired dates by the months in the list.
            Defaults to an empty list which means all months are included.

    """
    defaults = {
        "cloud_cover": 0.99,
    }
    defaults.update(kwargs)

    async with planet.Session() as sess:
        cl = sess.client("data")

        combined_filter = create_combined_filter(roi, start_date, end_date, **defaults)

        # Create the order request

        request = await cl.create_search(
            name="temp_search", search_filter=combined_filter, item_types=["PSScene"]
        )
        # stats = await cl.get_stats(item_types=["PSScene"], interval="day",search_filter=combined_filter)
        # print(stats)
        # 100,000 is the highest limit for the search request that has been tested
        # create a search request that returns 100 items per page see this for an example https://github.com/planetlabs/notebooks/blob/master/jupyter-notebooks/Data-API/planet_python_client_introduction.ipynb
        items = cl.run_search(search_id=request["id"], limit=10000)
        item_list = [i async for i in items]

        if item_list == []:
            print(
                f"No items found that matched the search criteria were found.\n\
<<<<<<< HEAD
=======
                  start_date: {start_date}\n\
                  end_date: {end_date}\n\
                  cloud_cover: {kwargs.get('cloud_cover', 0.99)}"
            )
            raise ValueError(
                f"No items found that matched the search criteria were found.\n\
>>>>>>> 7e9cb788
                  start_date: {start_date}\n\
                  end_date: {end_date}\n\
                  cloud_cover: {kwargs.get('cloud_cover', 0.99)}"
            )

        # print(f"items: {item_list}")
        # get the ids of the items group by acquired date, then flattened into a 1D list.
        if "month_filter" in kwargs:
            ids = get_ids(item_list, kwargs["month_filter"])
        else:
            ids = get_ids(item_list)
        return ids


async def order_by_ids(
    roi,
    ids,
    order_name,
    download_path: str,
    clip: bool = True,
    toar: bool = True,
    coregister: bool = False,
):

    async with planet.Session() as sess:
        # create a client for the orders API
        cl = sess.client("orders")

        # get the tools to be applied to the order
        tools = get_tools(roi, clip, toar, coregister, ids[0])
        # analytic_udm2
        # By default use the clip and TOAR tools to clip the image to the roi and convert the images from radience to TOAR reflectance

        request = planet.order_request.build_request(
            name=order_name,
            products=[
                planet.order_request.product(
                    item_ids=ids,
                    product_bundle="ortho_analytic_4b",
                    item_type="PSScene",
                )
            ],
            tools=tools,
        )

        # Create and download the order
        order = await create_and_download(cl, request, download_path)


async def process_order_batch(
    cl,
    ids_batch,
    tools,
    order_name_base,
    download_path,
    product_bundle="ortho_analytic_4b",
):
    order_name = f"{order_name_base}_{len(ids_batch)}"
    request = planet.order_request.build_request(
        name=order_name,
        products=[
            planet.order_request.product(
                item_ids=ids_batch, product_bundle=product_bundle, item_type="PSScene"
            )
        ],
        tools=tools,
    )

    # Create and download the order
    await create_and_download(cl, request, download_path)


async def process_orders_in_batches(
    cl,
    ids: List[str],
<<<<<<< HEAD
    tools: List,
=======
    tools,
>>>>>>> 7e9cb788
    download_path,
    order_name_base,
    product_bundle="ortho_analytic_4b",
    id_to_coregister: str = "",
):
<<<<<<< HEAD
    """
    Process orders in batches of 499 or less.
    Planet API has a limit of 500 items per order. This function splits the ids list into batches of 499 or less and processes each batch in parallel.
    Args:
        cl: The Planet API orders client.
        ids: A list of item IDs to process.
        tools: A list of tools to apply to the order.
            List of planet tools to apply to the order created with the planet planet.order_request.<tool_name> function.

        download_path: The path to the download directory.
        order_name_base: The base name for the order.
        product_bundle: The product bundle to use for the order.
        id_to_coregister: The ID of the image to coregister with (optional).

    """
=======
>>>>>>> 7e9cb788
    # Split the ids list into batches of 499 or less
    if id_to_coregister:
        print(f"adding the id to coregister {id_to_coregister} to each batch of ids")
        # add the id_to_coregister to each batch of ids
        id_batches = [
            ids[i : i + 499] + [id_to_coregister] for i in range(0, len(ids), 499)
        ]
    else:
        id_batches = [ids[i : i + 499] for i in range(0, len(ids), 499)]

<<<<<<< HEAD
=======
    # # for each batch check if the id_to_coregister is in the batch
    # for i,ids_batch in enumerate(id_batches):
    #     if id_to_coregister:
    #         if id_to_coregister not in ids_batch:
    #             raise ValueError(f"Coregister ID {id_to_coregister} not found in the list of IDs to download")
    #         else:
    #             print(f"Coregister ID {id_to_coregister} found in the list of IDs to download")
    #     print(f"Batch {i + 1} of {len(id_batches)}: {len(ids_batch)} items")

>>>>>>> 7e9cb788
    # Create tasks for each batch
    tasks = []
    for i, ids_batch in enumerate(id_batches):
        print(
            f"processing batch #{i + 1} of size {len(ids_batch)} of {len(id_batches)}"
        )
        task = process_order_batch(
            cl,
            ids_batch,
            tools,
            f"{order_name_base}_batch_{i + 1}",
            download_path,
            product_bundle,
        )
        tasks.append(task)

    # Download orders in parallel, no more than 5 at a time
    semaphore = asyncio.Semaphore(5)

    async def limited_parallel_execution(task):
        async with semaphore:
            await task

    await asyncio.gather(*(limited_parallel_execution(task) for task in tasks))


<<<<<<< HEAD
def build_tools_list(tools, roi_dict=None, id_to_coregister: str = ""):
    """
    Constructs a list of tool requests based on the provided tool names designed to work with
    the Planet Labs API.

    Args:
        tools (list): A list of tool names (str).
            Available tools: "clip", "toar", "coregister".
        roi_dict (dict): clip GeoJSON, either Polygon or Multipolygon.
            Example: {"type": "Polygon", "coordinates": [[[lon1, lat1], [lon2, lat2], ...]]}
        id_to_coregister (str, optional): The ID of the image to coregister the order with. Defaults to ""
            This assumes that the id is already in the list of ids to be downloaded.
            If not, it will raise an error.
    Returns:
        list: A list of tool request objects.
    """
    tool_map = {
        "clip": lambda: planet.order_request.clip_tool(aoi=roi_dict),
        "toar": lambda: planet.order_request.toar_tool(scale_factor=10000),
        "coregister": lambda: planet.order_request.coregister_tool(id_to_coregister),
    }

    tools_list = []
    for raw_tool in tools:
        tool_name = raw_tool.strip().lower()
        if tool_name in tool_map:
            tools_list.append(tool_map[tool_name]())
        else:
            print(f"Warning: Unknown tool '{raw_tool}' skipped.")

    print(f"Using the following tools list: {tools_list}")
    return tools_list


def get_id_to_coregister(ids, items, coregister: bool, user_coregister_id: str = ""):
    """
    If coregistration is requested, this function checks if the user-supplied coregister ID is in the list of IDs to download.
    If not, it raises a ValueError. If the user-supplied ID is empty, it selects the image with the lowest cloud cover from the list of items.
    Args:
        ids (list): List of item IDs to be downloaded.
        items (list): List of item dicts (with properties).
        coregister (bool): Whether coregistration is requested.
        user_coregister_id (str, optional): User-supplied coregister ID. Defaults to "".
    Returns:
        str: The ID to use for coregistration, or "" if not needed.
    Raises:
        ValueError: If coregistration is requested but the ID is not in the list.
    """
    if not coregister:
        return ""
    id_to_coregister = user_coregister_id or get_image_id_with_lowest_cloud_cover(items)
    if id_to_coregister not in ids:
        raise ValueError(
            f"Coregister ID {id_to_coregister} not found in the list of IDs to download"
        )
    return id_to_coregister


=======
>>>>>>> 7e9cb788
async def make_order_and_download(
    roi,
    start_date,
    end_date,
    order_name,
    download_path: str,
    coregister_id: str = "",
    product_bundle: str = "ortho_analytic_4b",
    min_area_percentage: float = 0.5,
<<<<<<< HEAD
    tools: set[str] = None,
=======
>>>>>>> 7e9cb788
    **kwargs,
):
    """
    Creates an order request for downloading satellite images from Planet API based on the given parameters and downloads the images to the specified output folder.

    Args:
        roi_path (str): The path to the region of interest (ROI) file.
        start_date (str): The start time of the acquisition period for the satellite images.
        end_date (str): The end time of the acquisition period for the satellite images.
        order_name (str): The name of the order.
        output_folder (str): The folder where the downloaded images will be saved.
<<<<<<< HEAD
=======
        clip (bool, optional): Whether to clip the images to the ROI. Defaults to True.
        toar (bool, optional): Whether to convert the images to TOAR reflectance. Defaults to True.
        coregister (bool, optional): Whether to coregister the images. Defaults to False.
>>>>>>> 7e9cb788
        coregister_id (str, optional): The ID of the image to coregister with. Defaults to "".
        product_bundle (str, optional): The product bundle to download. Defaults to "ortho_analytic_4b".
        min_area_percentage (float, optional): The minimum area percentage of the ROI's area that must be covered by the images to be downloaded. Defaults to 0.5.
        tools (set[str], optional): A set of tools to be applied to the order. Defaults to an empty set.
            Example: {"clip", "toar", "coregister"}
            clip (bool, optional): Whether to clip the images to the ROI. Defaults to True.
            toar (bool, optional): Whether to convert the images to TOAR reflectance. Defaults to True.
            coregister (bool, optional): Whether to coregister the images. Defaults to False.
    kwargs:
        cloud_cover (float): The maximum cloud cover percentage. (0-1) Defaults to 0.99.

    Returns:
        None
    """
    if tools is None:
        tools = set()

    # Ensure cloud_cover is in kwargs with a default value of 0.99
    kwargs.setdefault("cloud_cover", 0.99)

    async with planet.Session() as sess:

        # convert the ROI to a dictionary so it can be used with the Planet API
        roi_dict = json.loads(roi.to_json())
<<<<<<< HEAD
=======
        combined_filter = create_combined_filter(
            roi_dict, start_date, end_date, **kwargs
        )
>>>>>>> 7e9cb788

        # This queries the data api and returns a list of items (whole tiles) that intersect the roi and match date range
        item_list = await query_planet_items(
            sess, roi_dict, start_date, end_date, **kwargs
        )

<<<<<<< HEAD
=======
        items = cl.run_search(search_id=request["id"], limit=10000)
        item_list = [i async for i in items]
        if item_list == []:
            print(
                f"No items found that matched the search criteria were found.\n\
                  start_date: {start_date}\n\
                  end_date: {end_date}\n\
                  cloud_cover: {kwargs.get('cloud_cover', 0.99)}"
            )

            raise ValueError(
                f"No items found that matched the search criteria were found.\n\
                  start_date: {start_date}\n\
                  end_date: {end_date}\n\
                  cloud_cover: {kwargs.get('cloud_cover', 0.99)}"
            )

>>>>>>> 7e9cb788
        # filter the items list by area. If the area of the image is less than than percentage of area of the roi provided, then the image is not included in the list
        print(f"Number of items to download before filtering by area: {len(item_list)}")
        item_list = filter_items_by_area(roi, item_list, min_area_percentage)

        print(f"Number of items to download after filtering by area: {len(item_list)}")
        # gets the IDs of the items to be downloaded based on the acquired date (not order by date though)
<<<<<<< HEAD
        month_filter = kwargs.get("month_filter")
        if month_filter:
            print(f"Applying Month filter: {month_filter}")
        ids = get_ids(item_list, month_filter)
=======
        if "month_filter" in kwargs:
            print(f"Applying Month filter: {kwargs['month_filter']}")
            ids = get_ids(item_list, kwargs["month_filter"])
        else:
            ids = get_ids(item_list)
>>>>>>> 7e9cb788

        print(f"Requesting {len(ids)} items")

        # Get the ID to coregister with
<<<<<<< HEAD
        id_to_coregister = get_id_to_coregister(
            ids, item_list, "coregister" in tools, coregister_id
        )

=======
        if not coregister_id:
            id_to_coregister = ids[0]
            if coregister:
                id_to_coregister = get_image_id_with_lowest_cloud_cover(item_list)
        else:
            id_to_coregister = coregister_id
            if id_to_coregister not in ids:
                raise ValueError(
                    f"Coregister ID {id_to_coregister} not found in the list of IDs to download"
                )
>>>>>>> 7e9cb788
        # create a client for the orders API
        order_client = sess.client("orders")

        # If tools set/list is provided, use it to build the tools list, else use booleans
        tools_list = build_tools_list(
            tools, roi_dict=roi_dict, id_to_coregister=id_to_coregister
        )

        # print(f"id_to_coregister: {id_to_coregister} Apply Coregistration: {coregister}")
        # Process orders in batches
        print(f"Total number of scenes to download: {len(ids)}")
        await process_orders_in_batches(
<<<<<<< HEAD
            order_client,
            ids,
            tools_list,
=======
            cl,
            ids,
            tools,
>>>>>>> 7e9cb788
            download_path,
            order_name,
            product_bundle=product_bundle,
            id_to_coregister=id_to_coregister,
        )


async def get_existing_order(
    client, order_id: str, download_path="downloads", continue_existing=False
) -> Optional[dict]:
    """
    Downloads the contents of an order from the client.

    Args:
        client: The client object used to interact with the API.
        order_id: The ID of the order to download.
        download_path: The path where the downloaded files will be saved. Defaults to 'downloads'.
        continue_existing: Flag indicating whether to continue downloading an existing order. Defaults to False.
    Returns:
        Optional[dict]: The order if successful, None otherwise.
    """
    order = await client.get_order(order_id)
    print(f"The order's state is {order['state']}")
    if order["state"] == "success":
        if continue_existing or not validate_order_downloaded(download_path):
            print(
                f"The order is ready to download. Downloading the order to {download_path}"
            )
            await client.download_order(order["id"], download_path, progress_bar=True)
        else:
            print(f"Order already downloaded to {download_path}")
            return order
    elif order["state"] == "running":
        print(f"Order is running and downloading to {download_path}")
        client.download_order(order["id"], download_path, progress_bar=True)
    else:
        print("Order is not yet fulfilled.")
        return None


async def get_multiple_existing_orders(
    client,
    order_ids,
    download_path="downloads",
    continue_existing=False,
    max_concurrent_downloads=5,
):
    """
    Downloads the contents of multiple orders from the client in parallel with a limit on concurrent downloads.

    Args:
        client: The client object used to interact with the API.
        order_ids: The list of order IDs to download.
        download_path: The path where the downloaded files will be saved. Defaults to 'downloads'.
        continue_existing: Flag indicating whether to continue downloading existing orders. Defaults to False.
        max_concurrent_downloads: The maximum number of concurrent downloads. Defaults to 5.
    Returns:
        List[Optional[dict]]: A list of orders if successful, None otherwise.
    """
    semaphore = asyncio.Semaphore(max_concurrent_downloads)

    async def download_order_with_semaphore(order_id):
        async with semaphore:
            return await get_existing_order(
                client, order_id, download_path, continue_existing
            )

    download_tasks = [download_order_with_semaphore(order_id) for order_id in order_ids]
    return await asyncio.gather(*download_tasks)


# get the order ids
async def cancel_order_by_name(
    order_name: str,
    order_states: list = None,
):
    """
    Cancels an order by its name.

    Args:
        order_name (str): The name of the order to cancel.
        order_states (list, optional): A list of order states to filter the search. Defaults to None.

    Returns:
        None
    """
    async with planet.Session() as sess:
        cl = sess.client("orders")
        # check if an existing order with the same name exists
        order_ids = await get_order_ids_by_name(cl, order_name, states=order_states)
        if order_ids == []:
            print(
                f"No order found with name {order_name} was found with states {order_states}"
            )
        print(f"order_ids requested to cancel: {order_ids}")
        canceled_orders_info = await cl.cancel_orders(order_ids)
        print(f"canceled_orders_info: {canceled_orders_info}")<|MERGE_RESOLUTION|>--- conflicted
+++ resolved
@@ -1,4 +1,4 @@
-<<<<<<< HEAD
+# Standard library imports
 import asyncio
 import configparser
 import json
@@ -10,11 +10,12 @@
 import geopandas as gpd
 import matplotlib
 import matplotlib.pyplot as plt
-import numpy as np
 import rasterio
 from rasterio.transform import Affine
 from shapely import geometry
 from skimage.transform import resize
+import rasterio
+from rasterio.transform import Affine
 from tqdm.asyncio import tqdm_asyncio
 
 import planet
@@ -68,26 +69,8 @@
             f"  end_date: {end_date}\n"
             f"  cloud_cover: {defaults.get('cloud_cover', 0.99)}"
         )
-=======
-# Standard library imports
-import os
-import json
-import re
-import asyncio
-import shutil
-from datetime import datetime
-import configparser
-from typing import Any, Dict, List, Optional, Tuple
-
-# Third-party imports
-import planet
-import matplotlib
-import geopandas as gpd
-from shapely import geometry
-from skimage.transform import resize
-import rasterio
-from rasterio.transform import Affine
-from tqdm.asyncio import tqdm_asyncio
+    return item_list
+
 
 
 async def await_order(
@@ -281,7 +264,6 @@
                 cloud_cover: {kwargs.get('cloud_cover', 0.99)}"
         )
 
->>>>>>> 7e9cb788
     return item_list
 
 
@@ -299,11 +281,7 @@
 
     tasks = []
 
-<<<<<<< HEAD
-    for order in order_list:
-=======
     for order_item in order_list:
->>>>>>> 7e9cb788
         # Load ROI GeoDataFrame from file path provided in the order dictionary
         roi = gpd.read_file(order["roi_path"])
         order = order_item.to_dict()
@@ -321,10 +299,7 @@
             min_area_percentage=order.get(
                 "min_area_percentage", 0.7
             ),  # Default to 0.7 if not provided
-<<<<<<< HEAD
-=======
             coregister=order.get("coregister", False),
->>>>>>> 7e9cb788
             coregister_id=order.get("coregister_id", ""),
             product_bundle="analytic_udm2",
             continue_existing=order.get("continue_existing", False),
@@ -621,17 +596,9 @@
     continue_existing: bool = False,
     order_states: list = None,
     product_bundle: str = "analytic_udm2",
-<<<<<<< HEAD
     coregister_id: str = "",
     min_area_percentage: float = 0.5,
     tools: set = None,
-=======
-    clip: bool = True,
-    toar: bool = True,
-    coregister: bool = False,
-    coregister_id: str = "",
-    min_area_percentage: float = 0.5,
->>>>>>> 7e9cb788
     **kwargs,
 ):
     """
@@ -657,6 +624,7 @@
     kwargs:
         cloud_cover (float): The maximum cloud cover percentage. (0-1) Defaults to 0.99.
 
+
     Raises:
         ValueError: If start_date and end_date are not specified when creating a new order.
         ValueError: If roi is not specified when creating a new order.
@@ -674,11 +642,15 @@
         raise ValueError(
             "overwrite and continue_existing cannot both be True. As an order cannot be overwritten and continued at the same time. Please set one to False"
         )
+        raise ValueError(
+            "overwrite and continue_existing cannot both be True. As an order cannot be overwritten and continued at the same time. Please set one to False"
+        )
 
     async with planet.Session() as sess:
         cl = sess.client("orders")
 
         # check if an existing order with the same name exists
+        order_ids = await get_order_ids_by_name(cl, order_name, states=order_states)
         order_ids = await get_order_ids_by_name(cl, order_name, states=order_states)
         print(f"Matching Order ids: {order_ids}")
         if order_ids != [] and not overwrite:
@@ -699,6 +671,9 @@
                     raise ValueError(
                         "GeoDataFrame roi must not be empty to create a new order"
                     )
+                    raise ValueError(
+                        "GeoDataFrame roi must not be empty to create a new order"
+                    )
                 if not roi.crs:
                     raise ValueError("ROI must have a CRS to create a new order")
             if isinstance(roi, dict):
@@ -710,6 +685,10 @@
                 print(
                     f"Setting the CRS of the ROI to EPSG:4326. If your ROI is not in this CRS please pass a geodataframe with the correct CRS"
                 )
+                roi.set_crs("EPSG:4326", inplace=True)
+                print(
+                    f"Setting the CRS of the ROI to EPSG:4326. If your ROI is not in this CRS please pass a geodataframe with the correct CRS"
+                )
 
             await make_order_and_download(
                 roi,
@@ -718,50 +697,37 @@
                 order_name,
                 output_path,
                 product_bundle=product_bundle,
-<<<<<<< HEAD
                 coregister_id=coregister_id,
                 min_area_percentage=min_area_percentage,
                 tools=tools,
-=======
-                clip=clip,
-                toar=toar,
-                coregister=coregister,
-                coregister_id=coregister_id,
-                min_area_percentage=min_area_percentage,
->>>>>>> 7e9cb788
                 **kwargs,
             )
 
 
-<<<<<<< HEAD
-def filter_ids_by_date(items: List[dict], month_filter: List[str]) -> List[str]:
-=======
+
+
 def filter_ids_by_date(
     items: List[dict], month_filter: List[str]
 ) -> Dict[str, List[str]]:
->>>>>>> 7e9cb788
     """
     Get a dictionary of Image IDs grouped based on the acquired date of the items.
     These ids are ordered by acquired date, and only include dates from the specified months.
 
     Args:
         items (list): A list of items.
-<<<<<<< HEAD
         month_filter (list): A list of months to filter the acquired dates by.
 
     returns:
         dict: A dictionary of Image IDs grouped by acquired date.
         ex. {"2023-06-27":[1234a,33445g],"2023-06-28":[2345c,4f465c]}
-=======
         month_filter (list): A list of months (as 'MM' strings) to filter the acquired dates by.
 
     Returns:
         dict: A dictionary of Image IDs grouped by acquired date, sorted by date.
               Example: {"2023-06-27": ["1234a", "33445g"], "2023-06-28": ["2345c", "4f465c"]}
->>>>>>> 7e9cb788
     """
     if not month_filter:
-        month_filter = [str(i).zfill(2) for i in range(1, 13)]
+        month_filter= [str(i).zfill(2) for i in range(1,13)]
 
     ids_by_date = get_ids_by_date(items)
 
@@ -772,10 +738,17 @@
         if date.split("-")[1] in month_filter
     }
     return filtered_sorted_ids
-<<<<<<< HEAD
-=======
-
->>>>>>> 7e9cb788
+
+
+def get_ids(items, month_filter: list = None) -> List[str]:
+    # Filter and sort the dictionary by date
+    filtered_sorted_ids = {
+        date: ids_by_date[date]
+        for date in sorted(ids_by_date.keys())
+        if date.split("-")[1] in month_filter
+    }
+    return filtered_sorted_ids
+
 
 
 def get_ids(items, month_filter: list = None) -> List[str]:
@@ -802,11 +775,12 @@
     """
     if not month_filter:
         month_filter = [str(i).zfill(2) for i in range(1, 13)]
+        month_filter = [str(i).zfill(2) for i in range(1, 13)]
 
     if items == [] or items is None:
         return []
     # get a dict of each date in format 'YYYY-MM-DD' where each entry is the list of IDS that match this date
-    ids_by_date = filter_ids_by_date(items, month_filter)
+    ids_by_date = filter_ids_by_date(items,  month_filter)
     # Get the IDs assoicated with each date from the dictionary. This is a nested list ex. [[1,2],[3,4]]
     ids = [ids_by_date.values()]
     # flattens the nested list into a single list ex. [[1,2],[3,4]] -> [1,2,3,4]
@@ -816,6 +790,7 @@
     ids = [item for sublist in ids for item in sublist]
 
     return ids
+
 
 
 def get_image_id_with_lowest_cloud_cover(items):
@@ -826,10 +801,17 @@
 
     # Initialize the variables to store the minimum cloud cover and corresponding image ID
     min_cloud_cover = float("inf")
+    min_cloud_cover = float("inf")
     image_id_with_lowest_cloud_cover = None
 
     # Iterate over the items to find the minimum cloud cover
     for item in items:
+        if (
+            "properties" in item
+            and "cloud_cover" in item["properties"]
+            and "id" in item
+        ):
+            cloud_cover = item["properties"]["cloud_cover"]
         if (
             "properties" in item
             and "cloud_cover" in item["properties"]
@@ -850,6 +832,14 @@
     product_bundles="basic_analytic_4b",
     **kwargs,
 ) -> Dict[str, Any]:
+def create_combined_filter(
+    roi: str,
+    time1: str,
+    time2: str,
+    cloud_cover: float = 0.99,
+    product_bundles="basic_analytic_4b",
+    **kwargs,
+) -> Dict[str, Any]:
     """
     Create a combined filter for downloading planet imagery.
 
@@ -875,13 +865,8 @@
     elif not isinstance(product_bundles, list):
         raise ValueError("product_bundles must be a string or a list of strings")
 
-<<<<<<< HEAD
-    analytic_filter = data_filter.asset_filter(product_bundles)
-    data_range_filter = data_filter.date_range_filter(
-=======
     analytic_filter = planet.data_filter.asset_filter(product_bundles)
     data_range_filter = planet.data_filter.date_range_filter(
->>>>>>> 7e9cb788
         "acquired",
         datetime(month=month_min, day=day_min, year=year_min),
         datetime(month=month_max, day=day_max, year=year_max),
@@ -890,16 +875,10 @@
     print(
         f"Getting data from {time1} to {time2} with cloud cover less than {cloud_cover}"
     )
-
-<<<<<<< HEAD
-    cloud_cover_filter = data_filter.range_filter(
-        "cloud_cover",
-        lte=cloud_cover,
+    print(
+        f"Getting data from {time1} to {time2} with cloud cover less than {cloud_cover}"
     )
-    geom_filter = data_filter.geometry_filter(roi)
-    # combining aoi and time and clear percent filter
-    combined_filter = data_filter.and_filter(
-=======
+
     cloud_cover_filter = planet.data_filter.range_filter(
         "cloud_cover",
         lte=cloud_cover,
@@ -907,7 +886,6 @@
     geom_filter = planet.data_filter.geometry_filter(roi)
     # combining aoi and time and clear percent filter
     combined_filter = planet.data_filter.and_filter(
->>>>>>> 7e9cb788
         [geom_filter, data_range_filter, cloud_cover_filter, analytic_filter]
     )
 
@@ -954,7 +932,12 @@
         (unique_date, get_date_item_ids(unique_date, items))
         for unique_date in unique_acquired_dates
     )
+    ids_by_date = dict(
+        (unique_date, get_date_item_ids(unique_date, items))
+        for unique_date in unique_acquired_dates
+    )
     return ids_by_date
+
 
 
 async def create_and_download(client, request, download_path: str):
@@ -981,22 +964,21 @@
             client, order["id"], callback=reporter.update_state
         )
 
+        await wait_with_exponential_backoff(
+            client, order["id"], callback=reporter.update_state
+        )
+
     # Download the order to the specified directory
     await client.download_order(order["id"], download_path, progress_bar=True)
     return order
 
 
 async def get_order_ids_by_name(
-<<<<<<< HEAD
-    client, order_name: str, states: Optional[List[str]] = None
-) -> List[Tuple[str, str]]:
-=======
     client,
     order_name: str,
     states: Optional[List[str]] = None,
     contains_name: bool = False,
 ) -> List[str]:
->>>>>>> 7e9cb788
     """
     Retrieves the order IDs by their name or regex pattern and state(s).
 
@@ -1022,11 +1004,7 @@
 
     if not orders_list:
         print("No orders found")
-<<<<<<< HEAD
-        return matching_orders
-=======
         return list(matching_orders)
->>>>>>> 7e9cb788
 
     print(f"Found {len(orders_list)} orders")
 
@@ -1037,28 +1015,28 @@
         order_name_val = order["name"]
         order_state = order["state"]
 
-<<<<<<< HEAD
+        # 1. Exact match
+        if order_name_val == order_name and order_state in states:
+            matching_orders.add(order["id"])
+            continue
+
+        # 2. Regex match (e.g., name_batchXYZ)
+        pattern = re.compile(f"^{order_name}(_batch.*)?$")
+        if pattern.match(order_name_val) and order_state in states:
+            matching_orders.add(order["id"])
+            continue
+
+        # 3. Substring match (optional)
+        if contains_name and order_name in order_name_val and order_state in states:
+            matching_orders.add(order["id"])
     for order in orders_list:
         if "name" not in order or "state" not in order:
             continue
         if pattern.match(order["name"]) and order["state"] in states:
             matching_orders.append(order["id"])
-=======
-        # 1. Exact match
-        if order_name_val == order_name and order_state in states:
-            matching_orders.add(order["id"])
-            continue
->>>>>>> 7e9cb788
-
-        # 2. Regex match (e.g., name_batchXYZ)
-        pattern = re.compile(f"^{order_name}(_batch.*)?$")
-        if pattern.match(order_name_val) and order_state in states:
-            matching_orders.add(order["id"])
-            continue
-
-        # 3. Substring match (optional)
-        if contains_name and order_name in order_name_val and order_state in states:
-            matching_orders.add(order["id"])
+
+    # remove duplicate order ids
+    matching_orders = list(set(matching_orders))
 
     if not matching_orders:
         print(
@@ -1066,8 +1044,6 @@
         )
 
     return list(matching_orders)
-
-
 
 def validate_order_downloaded(download_path: str) -> bool:
     """
@@ -1138,6 +1114,7 @@
     roi: str = "",
     clip: bool = True,
     toar: bool = True,
+    coregister: bool = False,
     coregister: bool = False,
     id_to_coregister: str = "",
 ):
@@ -1174,15 +1151,17 @@
     return tools
 
 
-async def get_item_list(roi, start_date, end_date, **kwargs):
+async def get_item_list(roi, start_date, end_date,  **kwargs):
     """
     Get a list of item IDs based on the provided parameters.
 
     KwArgs:
         cloud_cover (float): The maximum cloud cover percentage. (0-1) Defaults to 0.99.
         month_filter (list): A list of months to filter the acquired dates by.
+        month_filter (list): A list of months to filter the acquired dates by.
             Pass a list of months in the format ['01','02','03'] to filter the acquired dates by the months in the list.
             Defaults to an empty list which means all months are included.
+
 
     """
     defaults = {
@@ -1193,9 +1172,10 @@
     async with planet.Session() as sess:
         cl = sess.client("data")
 
-        combined_filter = create_combined_filter(roi, start_date, end_date, **defaults)
+        combined_filter = create_combined_filter(roi, start_date, end_date,  **defaults)
 
         # Create the order request
+
 
         request = await cl.create_search(
             name="temp_search", search_filter=combined_filter, item_types=["PSScene"]
@@ -1204,21 +1184,20 @@
         # print(stats)
         # 100,000 is the highest limit for the search request that has been tested
         # create a search request that returns 100 items per page see this for an example https://github.com/planetlabs/notebooks/blob/master/jupyter-notebooks/Data-API/planet_python_client_introduction.ipynb
-        items = cl.run_search(search_id=request["id"], limit=10000)
+        items = cl.run_search(search_id=request["id"],  limit=10000)
         item_list = [i async for i in items]
 
         if item_list == []:
             print(
                 f"No items found that matched the search criteria were found.\n\
-<<<<<<< HEAD
-=======
+            print(
+                f"No items found that matched the search criteria were found.\n\
                   start_date: {start_date}\n\
                   end_date: {end_date}\n\
                   cloud_cover: {kwargs.get('cloud_cover', 0.99)}"
             )
             raise ValueError(
                 f"No items found that matched the search criteria were found.\n\
->>>>>>> 7e9cb788
                   start_date: {start_date}\n\
                   end_date: {end_date}\n\
                   cloud_cover: {kwargs.get('cloud_cover', 0.99)}"
@@ -1294,17 +1273,12 @@
 async def process_orders_in_batches(
     cl,
     ids: List[str],
-<<<<<<< HEAD
     tools: List,
-=======
-    tools,
->>>>>>> 7e9cb788
     download_path,
     order_name_base,
     product_bundle="ortho_analytic_4b",
     id_to_coregister: str = "",
 ):
-<<<<<<< HEAD
     """
     Process orders in batches of 499 or less.
     Planet API has a limit of 500 items per order. This function splits the ids list into batches of 499 or less and processes each batch in parallel.
@@ -1320,8 +1294,6 @@
         id_to_coregister: The ID of the image to coregister with (optional).
 
     """
-=======
->>>>>>> 7e9cb788
     # Split the ids list into batches of 499 or less
     if id_to_coregister:
         print(f"adding the id to coregister {id_to_coregister} to each batch of ids")
@@ -1329,21 +1301,12 @@
         id_batches = [
             ids[i : i + 499] + [id_to_coregister] for i in range(0, len(ids), 499)
         ]
+        id_batches = [
+            ids[i : i + 499] + [id_to_coregister] for i in range(0, len(ids), 499)
+        ]
     else:
         id_batches = [ids[i : i + 499] for i in range(0, len(ids), 499)]
 
-<<<<<<< HEAD
-=======
-    # # for each batch check if the id_to_coregister is in the batch
-    # for i,ids_batch in enumerate(id_batches):
-    #     if id_to_coregister:
-    #         if id_to_coregister not in ids_batch:
-    #             raise ValueError(f"Coregister ID {id_to_coregister} not found in the list of IDs to download")
-    #         else:
-    #             print(f"Coregister ID {id_to_coregister} found in the list of IDs to download")
-    #     print(f"Batch {i + 1} of {len(id_batches)}: {len(ids_batch)} items")
-
->>>>>>> 7e9cb788
     # Create tasks for each batch
     tasks = []
     for i, ids_batch in enumerate(id_batches):
@@ -1358,6 +1321,17 @@
             download_path,
             product_bundle,
         )
+        print(
+            f"processing batch #{i + 1} of size {len(ids_batch)} of {len(id_batches)}"
+        )
+        task = process_order_batch(
+            cl,
+            ids_batch,
+            tools,
+            f"{order_name_base}_batch_{i + 1}",
+            download_path,
+            product_bundle,
+        )
         tasks.append(task)
 
     # Download orders in parallel, no more than 5 at a time
@@ -1370,7 +1344,6 @@
     await asyncio.gather(*(limited_parallel_execution(task) for task in tasks))
 
 
-<<<<<<< HEAD
 def build_tools_list(tools, roi_dict=None, id_to_coregister: str = ""):
     """
     Constructs a list of tool requests based on the provided tool names designed to work with
@@ -1429,8 +1402,6 @@
     return id_to_coregister
 
 
-=======
->>>>>>> 7e9cb788
 async def make_order_and_download(
     roi,
     start_date,
@@ -1440,10 +1411,7 @@
     coregister_id: str = "",
     product_bundle: str = "ortho_analytic_4b",
     min_area_percentage: float = 0.5,
-<<<<<<< HEAD
     tools: set[str] = None,
-=======
->>>>>>> 7e9cb788
     **kwargs,
 ):
     """
@@ -1455,12 +1423,6 @@
         end_date (str): The end time of the acquisition period for the satellite images.
         order_name (str): The name of the order.
         output_folder (str): The folder where the downloaded images will be saved.
-<<<<<<< HEAD
-=======
-        clip (bool, optional): Whether to clip the images to the ROI. Defaults to True.
-        toar (bool, optional): Whether to convert the images to TOAR reflectance. Defaults to True.
-        coregister (bool, optional): Whether to coregister the images. Defaults to False.
->>>>>>> 7e9cb788
         coregister_id (str, optional): The ID of the image to coregister with. Defaults to "".
         product_bundle (str, optional): The product bundle to download. Defaults to "ortho_analytic_4b".
         min_area_percentage (float, optional): The minimum area percentage of the ROI's area that must be covered by the images to be downloaded. Defaults to 0.5.
@@ -1480,82 +1442,36 @@
 
     # Ensure cloud_cover is in kwargs with a default value of 0.99
     kwargs.setdefault("cloud_cover", 0.99)
+    kwargs.setdefault("cloud_cover", 0.99)
 
     async with planet.Session() as sess:
 
         # convert the ROI to a dictionary so it can be used with the Planet API
         roi_dict = json.loads(roi.to_json())
-<<<<<<< HEAD
-=======
-        combined_filter = create_combined_filter(
-            roi_dict, start_date, end_date, **kwargs
-        )
->>>>>>> 7e9cb788
 
         # This queries the data api and returns a list of items (whole tiles) that intersect the roi and match date range
         item_list = await query_planet_items(
             sess, roi_dict, start_date, end_date, **kwargs
         )
 
-<<<<<<< HEAD
-=======
-        items = cl.run_search(search_id=request["id"], limit=10000)
-        item_list = [i async for i in items]
-        if item_list == []:
-            print(
-                f"No items found that matched the search criteria were found.\n\
-                  start_date: {start_date}\n\
-                  end_date: {end_date}\n\
-                  cloud_cover: {kwargs.get('cloud_cover', 0.99)}"
-            )
-
-            raise ValueError(
-                f"No items found that matched the search criteria were found.\n\
-                  start_date: {start_date}\n\
-                  end_date: {end_date}\n\
-                  cloud_cover: {kwargs.get('cloud_cover', 0.99)}"
-            )
-
->>>>>>> 7e9cb788
         # filter the items list by area. If the area of the image is less than than percentage of area of the roi provided, then the image is not included in the list
         print(f"Number of items to download before filtering by area: {len(item_list)}")
-        item_list = filter_items_by_area(roi, item_list, min_area_percentage)
+        item_list = filter_items_by_area(roi, item_list,  min_area_percentage)
 
         print(f"Number of items to download after filtering by area: {len(item_list)}")
         # gets the IDs of the items to be downloaded based on the acquired date (not order by date though)
-<<<<<<< HEAD
         month_filter = kwargs.get("month_filter")
         if month_filter:
             print(f"Applying Month filter: {month_filter}")
         ids = get_ids(item_list, month_filter)
-=======
-        if "month_filter" in kwargs:
-            print(f"Applying Month filter: {kwargs['month_filter']}")
-            ids = get_ids(item_list, kwargs["month_filter"])
-        else:
-            ids = get_ids(item_list)
->>>>>>> 7e9cb788
 
         print(f"Requesting {len(ids)} items")
 
         # Get the ID to coregister with
-<<<<<<< HEAD
         id_to_coregister = get_id_to_coregister(
             ids, item_list, "coregister" in tools, coregister_id
         )
 
-=======
-        if not coregister_id:
-            id_to_coregister = ids[0]
-            if coregister:
-                id_to_coregister = get_image_id_with_lowest_cloud_cover(item_list)
-        else:
-            id_to_coregister = coregister_id
-            if id_to_coregister not in ids:
-                raise ValueError(
-                    f"Coregister ID {id_to_coregister} not found in the list of IDs to download"
-                )
->>>>>>> 7e9cb788
         # create a client for the orders API
         order_client = sess.client("orders")
 
@@ -1568,15 +1484,9 @@
         # Process orders in batches
         print(f"Total number of scenes to download: {len(ids)}")
         await process_orders_in_batches(
-<<<<<<< HEAD
             order_client,
             ids,
             tools_list,
-=======
-            cl,
-            ids,
-            tools,
->>>>>>> 7e9cb788
             download_path,
             order_name,
             product_bundle=product_bundle,
