--- conflicted
+++ resolved
@@ -1,12 +1,6 @@
 import os
 import asyncio
-<<<<<<< HEAD
-from planet import Auth
-from coastseg_planet import download
-from coastseg_planet.orders import Order
-=======
 from coastseg_planet.orders import Order, OrderConfig
->>>>>>> 7e9cb788
 
 # ----------------------------
 # USER CONFIGURATION SECTION
@@ -14,10 +8,6 @@
 
 # Cloud cover threshold (maximum cloud cover percentage) (0.0 to 1.0)
 CLOUD_COVER = 0.70
-<<<<<<< HEAD
-=======
-month_filter = ["05", "06", "07", "08", "09", "10"]
->>>>>>> 7e9cb788
 
 # Months of imagery to retain in the download
 # Use two-digit month numbers (e.g., "01" for January, "02" for February, etc.)
@@ -36,24 +26,12 @@
 # First order: DUCK
 start_date = "2024-07-15" # YYYY-MM-DD
 end_date = "2024-07-31"
-<<<<<<< HEAD
-# Enter the 
-
-roi_path = (
-    r"C:\development\coastseg-planet\CoastSeg-Planet\5_geojson\3_DUCK\roi.geojson"
-)
-# Enter the name of the order (Note: if you want to continue an existing order, set continue_existing to True)
-order_name = f"DUCK_cloud_{int(CLOUD_COVER * 100)}pct_{start_date}_to_{end_date}"
-# Create the order object to hold the order details
-order = Order(
-=======
 roi_path = (
     r"C:\development\coastseg-planet\CoastSeg-Planet\5_geojson\3_DUCK\roi.geojson"
 )
 order_name = f"DUCK_cloud_{CLOUD_COVER}_TOAR_enabled_{start_date}_to_{end_date}"
 # Create multiple orders
 order_config = OrderConfig(
->>>>>>> 7e9cb788
     order_name=order_name,
     roi_path=roi_path,
     roi_id="duck_ROI",
@@ -63,15 +41,9 @@
     destination=os.path.join(os.getcwd(), "downloads", order_name),
     continue_existing=False,
     min_area_percentage=0.25,
-<<<<<<< HEAD
     month_filter=MONTH_FILTER,
-    tools={"clip", "toar"},  # Use clip and toar tools by default
-).get_order()
-=======
-    month_filter=month_filter,
-)
+    tools={"clip", "toar"},  # Use clip and toar tools by default)
 order1 = Order(order_config)
->>>>>>> 7e9cb788
 
 # Second order: SANTA_CRUZ
 # Note: Make sure to change the order name and roi path for each order
@@ -81,11 +53,7 @@
     r"C:\development\coastseg-planet\CoastSeg-Planet\5_geojson\1_SANTA_CRUZ\roi.geojson"
 )
 order_name = f"santa_cruz_cloud_{CLOUD_COVER}_TOAR_enabled_{start_date}_to_{end_date}"
-<<<<<<< HEAD
-order2 = Order(
-=======
 order_config = OrderConfig(
->>>>>>> 7e9cb788
     order_name=order_name,
     roi_path=roi_path,
     roi_id="santa_cruz_ROI",
@@ -95,28 +63,17 @@
     destination=os.path.join(os.getcwd(), "downloads", order_name),
     continue_existing=False,
     min_area_percentage=0.25,
-<<<<<<< HEAD
     month_filter=MONTH_FILTER,
     tools={"clip", "toar"},  # Use clip and toar tools by default
 ).get_order()
-=======
-    month_filter=month_filter,
-)
-order2 = Order(order_config)
->>>>>>> 7e9cb788
 
 # I would not recommend more than 5 orders at a time. Planet API has a limit of 5 simultaneous downloads
 
 # make the list of orders
-<<<<<<< HEAD
-order_list = [order, order2]
-
+order_list = [order1, order2]
 # ----------------------------
 # 2. Authenticate with Planet API
 # ----------------------------
-=======
-order_list = [order1, order2]
->>>>>>> 7e9cb788
 
 # Read the api key from the config file and set it in the environment
 # Enter the API key into config.ini with the following format
@@ -124,13 +81,16 @@
 # API_KEY = <PLANET API KEY>
 
 config_filepath = os.path.join(os.getcwd(), "config.ini")
+config_filepath = os.path.join(os.getcwd(), "config.ini")
 if os.path.exists(config_filepath) is False:
     raise FileNotFoundError(f"Config file not found at {config_filepath}")
 config = download.read_config(config_filepath)
 # set the API key in the environment and store it
-if config.get("DEFAULT", "API_KEY") == "":
+if config.get("DEFAULT",  "API_KEY") == "":
     raise ValueError(
+        
         "API_KEY not found in config file. Please enter your API key in the config file and try again"
+    
     )
 os.environ["API_KEY"] = config["DEFAULT"]["API_KEY"]
 auth = Auth.from_env("API_KEY")
